--- conflicted
+++ resolved
@@ -197,39 +197,15 @@
             }
             else if(segment.QueryDocCount > 0)
             {
-                try
-                {
-<<<<<<< HEAD
-                    Log.WriteLine($"Deleting documents from target to avoid duplicates in segment [{migrationChunkIndex}.{segmentIndex}]");
-=======
-                    Log.WriteLine($"Deleting documents from target to avoid duplicates in chunk segment [{migrationChunkIndex}.{segmentIndex}]");
->>>>>>> f7e930fb
+                // Delete documents matching the filter
+                var result = await _targetCollection.DeleteManyAsync(combinedFilter);
+                if(result.DeletedCount > 0)
+                {
+                    // Output the number of deleted documents
+                    Log.WriteLine($"Deleted {result.DeletedCount} documents from target to avoid duplicates in chunk segment [{migrationChunkIndex}.{segmentIndex}]");
                     Log.Save();
-
-                    // Remove the MaxTime property as it does not exist in DeleteOptions
-                    var result = await _targetCollection.DeleteManyAsync(combinedFilter);
-                    if (result.DeletedCount > 0)
-                    {
-                        // Output the number of deleted documents
-<<<<<<< HEAD
-                        Log.WriteLine($"Deleted {result.DeletedCount} documents from target to avoid duplicates in segment [{migrationChunkIndex}.{segmentIndex}]");
-=======
-                        Log.WriteLine($"Deleted {result.DeletedCount} documents from target to avoid duplicates in chunk segment [{migrationChunkIndex}.{segmentIndex}]");
->>>>>>> f7e930fb
-                        Log.Save();
-                    }
-                }
-                catch (Exception ex)
-                {
-                    errors.Add(ex);
-<<<<<<< HEAD
-                    Log.WriteLine($"Error deleting documents from target in segment [{migrationChunkIndex}.{segmentIndex}].Resuming without delete, Details: {ex.Message}", LogType.Error);
-=======
-                    Log.WriteLine($"Error deleting documents from target in chunk segment [{migrationChunkIndex}.{segmentIndex}].Resuming without delete, Details: {ex.Message}", LogType.Error);
->>>>>>> f7e930fb
-                    Log.Save();
-                }
-
+                }
+                
             }
             segment.QueryDocCount = MongoHelper.GetDocumentCount(_sourceCollection, combinedFilter);
             jobList.Save();
